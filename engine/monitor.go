package engine

import (
	"errors"
	"fmt"
	"os"
	"syscall"
	"time"

	"github.com/irai/packet"
	"github.com/irai/packet/dns"
)

// lockAndMonitorRoute monitors the default gateway is still pointing to us
func (h *Handler) lockAndMonitorRoute(now time.Time) (err error) {
	table := h.session.GetHosts()
	for _, host := range table {
		host.MACEntry.Row.RLock()
		if host.HuntStage == packet.StageRedirected && host.Addr.IP.To4() != nil {
			addr := packet.Addr{MAC: host.MACEntry.MAC, IP: host.Addr.IP}
			host.MACEntry.Row.RUnlock()
			_, err := h.ICMP4Handler.CheckAddr(addr) // ping host
			if errors.Is(err, packet.ErrNotRedirected) {
				fmt.Printf("packet: ip4 routing NOK %s\n", host)
				// Call stop hunt first to update stage to normal
				if err := h.lockAndStopHunt(host, packet.StageNormal); err != nil {
					fmt.Printf("packet: failed to stop hunt %s error=\"%s\"\n", host, err)
				}
				if err := h.lockAndStartHunt(addr); err != nil {
					fmt.Printf("packet: failed to start hunt %s error=\"%s\"\n", host, err)
				}
			} else {
				if err == nil && packet.Debug {
					fmt.Printf("packet: ip4 routing OK %s\n", host)
				}
			}
			// lock again before loop
			host.MACEntry.Row.RLock()
		}
		host.MACEntry.Row.RUnlock()
	}

	return nil
}

func (h *Handler) minuteChecker(now time.Time) {
<<<<<<< HEAD
=======
	fmt.Printf("packet: running 1 minute checker %v\n", now)
>>>>>>> ab644fc6

	// ARP Handler - will global lock session
	if err := h.ARPHandler.MinuteTicker(now); err != nil {
		fmt.Printf("packet: error in arp minute checker err=\"%s\"\n", err)
	}

	// ICMP4 Handler - no lock
	h.ICMP4Handler.MinuteTicker(now)

	// ICMP6 - no lock
	if err := h.ICMP6Handler.MinuteTicker(now); err != nil {
		fmt.Printf("packet: error in icmp6 minute checker err=\"%s\"\n", err)
	}

	// no lock
	h.DHCP4Handler.MinuteTicker(now)

	// internal checks
	h.lockAndMonitorRoute(now)

	h.purge(now, h.ProbeInterval, h.OfflineDeadline, h.PurgeDeadline)

}

func (h *Handler) threeMinuteChecker(now time.Time) {
<<<<<<< HEAD
	if packet.Debug {
		fmt.Printf("packet: running 3 minute checker %v\n", now)
	}
=======
	fmt.Printf("packet: running 3 minute checker %v\n", now)

>>>>>>> ab644fc6
	// Check that
	if ipHeartBeat == 0 {
		fmt.Printf("fatal: failed to receive ip packets in 3 minutes - sending sigterm time=%v\n", now)
		// Send sigterm to terminate process
		syscall.Kill(os.Getpid(), syscall.SIGTERM)
	}
	ipHeartBeat = 0
}

// hourly runs every 60 minutes
func (h *Handler) hourly(now time.Time) {
	fmt.Printf("packet: running hourly checker %v\n", now)
	// send MDNS service discovery
	if err := h.DNSHandler.SendMDNSQuery(dns.MDNSServiceDiscovery); err != nil {
		fmt.Printf("engine: error in hourly dns query %s\n", err)
	}

	// send SSDP service search
	if err := h.DNSHandler.SendSSDPSearch(); err != nil {
		fmt.Printf("engine: error in hourly dns query %s\n", err)
	}
}

func (h *Handler) minuteLoop() {
	ticker := time.NewTicker(time.Minute)
	counter := 60
	for {
		select {
		case <-ticker.C:
			now := time.Now()
			counter--

			go h.minuteChecker(now)

			if (counter % 3) == 0 { // three minutes
				// run in goroutine
				go h.threeMinuteChecker(now)
			}

			if counter <= 0 {
				counter = 60
				// run in goroutine
				go h.hourly(now)
			}
			if (counter % 3) == 0 { // three minutes
				h.threeMinuteChecker(time.Now())
			}
		case <-h.closeChan:
			fmt.Println("engine: minute loop goroutine ended")
			return
		}
	}
}<|MERGE_RESOLUTION|>--- conflicted
+++ resolved
@@ -44,10 +44,7 @@
 }
 
 func (h *Handler) minuteChecker(now time.Time) {
-<<<<<<< HEAD
-=======
 	fmt.Printf("packet: running 1 minute checker %v\n", now)
->>>>>>> ab644fc6
 
 	// ARP Handler - will global lock session
 	if err := h.ARPHandler.MinuteTicker(now); err != nil {
@@ -73,14 +70,9 @@
 }
 
 func (h *Handler) threeMinuteChecker(now time.Time) {
-<<<<<<< HEAD
 	if packet.Debug {
 		fmt.Printf("packet: running 3 minute checker %v\n", now)
 	}
-=======
-	fmt.Printf("packet: running 3 minute checker %v\n", now)
-
->>>>>>> ab644fc6
 	// Check that
 	if ipHeartBeat == 0 {
 		fmt.Printf("fatal: failed to receive ip packets in 3 minutes - sending sigterm time=%v\n", now)
